import sys
sys.path.append('../')

LABRAD_FOLDER = '/home/bialkali/labrad_tools/'
sys.path.append(LABRAD_FOLDER + 'synthesizer/')

from generic_device.generic_parameter import GenericParameter

from twisted.internet.defer import inlineCallbacks, Deferred
from twisted.internet.reactor import callLater
from labrad.wrappers import connectAsync

from conductor_device.conductor_parameter import ConductorParameter

<<<<<<< HEAD
# import synthesizer_sequences as ss
import pickle, json

=======
>>>>>>> 48aaca96
class Waveform(ConductorParameter):
    """
    Waveform(ConductorParameter)

    Conductor parameter for controlling the waveform output by the RF synthesizer.
    """
    priority = 99
    value_type = 'list'

    def __init__(self, config={}):
        super(Waveform, self).__init__(config)
        self.value = [self.default_waveform]

    @inlineCallbacks
    def initialize(self):
        self.cxn = yield connectAsync()
        self.synthesizer = yield self.cxn.krbg2_synthesizer

    @inlineCallbacks
    def update(self):
        if self.value:
            print("AAAAAAAA SYNTH UPDATED!!!! {}".format(self.value))
            try:
<<<<<<< HEAD
            #     seq, durations = ss.compile_sequence(pickle.loads(self.value))
                yield self.synthesizer.reset()
            #     for i, channel in enumerate(seq):
            #         yield self.synthesizer.write_timestamps(channel, i)
            #     # Set *RF1, *RF2, *RF3, *RF4 to the durations of the first four blocks of the first channel
            #     for i in range(1, min(4, len(durations[0]))):
            #         if durations[0][i] > 0:
            #             yield self.cxn.conductor.set_parameter_values(json.dumps({'sequencer': {'*RF{}'.format(i+1): durations[0][i]}}))
=======
                yield self.synthesizer.reset()
                yield self.synthesizer.write_timestamps(self.value, True, False)
>>>>>>> 48aaca96
            except Exception as e:
                print(e)<|MERGE_RESOLUTION|>--- conflicted
+++ resolved
@@ -12,12 +12,6 @@
 
 from conductor_device.conductor_parameter import ConductorParameter
 
-<<<<<<< HEAD
-# import synthesizer_sequences as ss
-import pickle, json
-
-=======
->>>>>>> 48aaca96
 class Waveform(ConductorParameter):
     """
     Waveform(ConductorParameter)
@@ -41,18 +35,7 @@
         if self.value:
             print("AAAAAAAA SYNTH UPDATED!!!! {}".format(self.value))
             try:
-<<<<<<< HEAD
-            #     seq, durations = ss.compile_sequence(pickle.loads(self.value))
-                yield self.synthesizer.reset()
-            #     for i, channel in enumerate(seq):
-            #         yield self.synthesizer.write_timestamps(channel, i)
-            #     # Set *RF1, *RF2, *RF3, *RF4 to the durations of the first four blocks of the first channel
-            #     for i in range(1, min(4, len(durations[0]))):
-            #         if durations[0][i] > 0:
-            #             yield self.cxn.conductor.set_parameter_values(json.dumps({'sequencer': {'*RF{}'.format(i+1): durations[0][i]}}))
-=======
                 yield self.synthesizer.reset()
                 yield self.synthesizer.write_timestamps(self.value, True, False)
->>>>>>> 48aaca96
             except Exception as e:
                 print(e)