"""
Coordinate setting and saving experiment parameters.

Experiment parameters are pretty much anything that could be changed from shot-to-shot of the experiment. Examples:

    - molecule RF frequency
    - function generator amplitude
    - the sequence of modules (``'highFieldRampRecompress'``, etc.)
    - analog/digital sequence variables, etc.

The primary abstraction over experiment parameters is the :mod:`conductor.devices.conductor_device.conductor_parameter.ConductorParameter`, which forms the base class for all custom parameters.

``ConductorParameter`` 's are organized by the physical or abstracted ``device`` they are associated with. For example, the :class:`kd1` device controls the RF synthesizer that drives the K D1 EOM. It has two parameters, :class:`Frequency` and :class:`Amplitude`.

:class:`ConductorParameter` provides two key methods:

    - :meth:`ConductorParameter.update`: Called to update the hardware with the current value of the parameter.
    - :meth:`ConductorParameter.advance`: Supports iteration over an iterable parameter value. For example, a list of dictionaries that define the DDS configuration over several shots.

New parameters can be added to the Conductor by subclassing :class:`ConductorParameter` and overriding the :meth:`ConductorParameter.update` method.

Parameters can be registered on-the-fly, but we typically enable them by including them in the ``config.json`` file. Here's an example:::

    {
        # ... setting conductor directories, etc.

        # Here is where we define Conductor's default parameters.
        "default_parameters": {
            # ... other parameters

            # The kd1 EOM RF synthesizer
            "kd1": {
                # Tell conductor to use the Frequency parameter
                "frequency": {
                    # This value will be loaded as a class variable (self.default)
                    "default": 1286
                },

                # Tell conductor to use the Amplitude parameter
                "amplitude": {
                    # This value will be loaded as a class variable (self.default)
                    "default": -11
                }
            },
        }
    }

(Note: the snippet above is commented for clarity, but we can't actually put comments in json :/)

..
    ### BEGIN NODE INFO
    [info]
    name = conductor
    version = 1.0
    description = 
    instancename = conductor

    [startup]
    cmdline = %PYTHON% %FILE%
    timeout = 20

    [shutdown]
    message = 987654321
    timeout = 20
    ### END NODE INFO
"""

import json
import os, errno, sys

sys.path.append(os.path.dirname(os.path.realpath(__file__)))

from collections import deque
from copy import deepcopy
from time import time, strftime
from datetime import datetime

from labrad.server import LabradServer
from labrad.server import setting
from labrad.server import Signal
from labrad.wrappers import connectAsync
from twisted.internet.reactor import callLater
from twisted.internet.defer import inlineCallbacks
from twisted.internet.defer import returnValue
from twisted.internet.threads import deferToThread

from lib.helpers import import_parameter
from lib.helpers import remaining_points
from lib.exceptions import ParameterAlreadyRegistered
from lib.exceptions import ParameterNotImported
from lib.exceptions import ParameterNotRegistered
from lib.exceptions import ParameterNotInitialized

from clients import variables_config

FILEBASE = "/dataserver/data/%Y/%m/%Y%m%d/shots"


class ConductorServer(LabradServer):
    """
    ConductorServer(LabradServer)

    Coordinate setting and saving experiment parameters.

    Parameters are classes defined in `./devices/ <https://github.com/krbjila/labrad_tools/tree/master/conductor/devices>`_.

        * parameters hold values representing real world attributes.
        * typically send/receive data to/from hardware.
        * see `./devices/conductor_device/conductor_parameter.py <https://github.com/krbjila/labrad_tools/blob/master/conductor/devices/conductor_device/conductor_parameter.py>`_ for documentation.

    Experiments specify parameter values to be iterated over and a filename for saving data.
    """

    name = "conductor"
    parameters_updated = Signal(698124, "signal: parameters_updated", "b")
    """
        signal__parameters_updated
        
        Emitted when parameters are updated in ``self.set_parameters`` and ``self.advance_parameters``.

        .. note::
            Payload (bool): always ``True``.

        .. seealso::
            For help with Signals, see :ref:`labrad-tips-tricks-label`.
    """
    parameters_changed = Signal(698125, "signal: parameters_changed", "s")
    """
        signal__parameters_changed
        
        Emitted when parameters are updated in ``self.set_parameters`` and ``self.advance_parameters``.

        This is very similar to ``signal__parameters_updated``, but its payload has the actual parameters changed and their new values.

        .. note::
            Payload (str): ``json.dumps`` string containing changed parameter values. Same format as returned by ``self.get_parameter_values()``

        .. seealso::
            For help with Signals, see :ref:`labrad-tips-tricks-label`.
    """
    experiment_started = Signal(696970, "signal: experiment started", "b")
    """
        signal__experiment_started
        
        Emitted in ``self.advance_experiment`` when a new experiment is started.

        .. note::
            Payload (bool): always ``True``.

        .. seealso::
            For help with Signals, see :ref:`labrad-tips-tricks-label`.
    """
    experiment_stopped = Signal(696971, "signal: experiment stopped", "b")
    """
        signal__experiment_stopped
        
        Emitted in ``self.advance_experiment`` when an experiment is stopped.

        .. note::
            Payload (bool): always ``True``.

        .. seealso::
            For help with Signals, see :ref:`labrad-tips-tricks-label`.
    """
    parameter_removed = Signal(696972, "signal: parameter removed", "s")
    """
        signal__parameter_removed
        
        Emitted in ``self.remove_parameters`` when a parameter is removed.
        
        .. note::
            Payload (str): ``device_name + " " + parameter_name``.

        .. seealso::
            For help with Signals, see :ref:`labrad-tips-tricks-label`.
    """
    parameters_refreshed = Signal(696973, "signal: parameters refreshed", "b")
    """
        signal__parameters_refreshed
        
        Emitted in ``self.refresh_default_parameters``.

        .. note::
            Payload (bool): always ``True``.

        .. seealso::
            For help with Signals, see :ref:`labrad-tips-tricks-label`.
    """

    def __init__(self, config_path="./config.json"):
        self.parameters = {}
        self.experiment_queue = deque([])
        self.data = {}
        self.data_path = None
        self.do_print_delay = False
        self.shot = -1
        self.last_time = datetime.now()
        self.logging = False

        self.load_config(config_path)
        LabradServer.__init__(self)

        # added KM 09/10/2017
        self.advance_dict = {}
        self.advance_counter = 0

    def load_config(self, path=None):
        """
        load_config(self, path=None)

        Set instance attributes defined in json config.

        Args:
            path (str, optional): Location of the JSON config. Defaults to None, in which case the object's ``self.config_path`` is loaded.
        """
        if path is not None:
            self.config_path = path
        with open(self.config_path, "r") as infile:
            config = json.load(infile)
            for key, value in config.items():
                setattr(self, key, value)
        # TODO: RUN conductor/clients/variables_config.py and setattr from those also. Refer to conductor/clients/forceWriteValue in parameter_values_control.py

    def load_variables(self):
        """
        load_variables(self)

        Loads sequencer variables from ``clients/variables_config.py``.
        """
        self.variables = {}
        for v in variables_config.variables_dict:
            self.variables[v[0]] = float(v[1])
        update = json.dumps({"sequencer": self.variables})
        self.set_parameter_values(None, update)

    def initServer(self):
        """
        initServer(self)

        Registers default parameters and loads sequencer variables after connected to LabRAD
        """
        callLater(
            0.1, self.register_parameters, None, json.dumps(self.default_parameters)
        )
        callLater(0.5, self.load_variables)

    # Re-initialize parameters
    # Added KM 03/18/18
    @setting(18)
    def refresh_default_parameters(self, c):
        """
        refresh_default_parameters(self, c)

        Tries to register all default parameters defined in the ``config.json`` file.

        Also checks that all sequencer variables are defined.

        Args:
            c: LabRAD context
        """

        # Signal to clients that parameters are being refreshed
        self.parameters_refreshed(True)

        # Loop through the devices defined in config.json
        for device in self.default_parameters:
            # If the device is not there, try to import its parameters
            if not device in self.parameters:
                params = {device: self.default_parameters[device]}
                try:
                    yield self.register_parameters(c, json.dumps(params))
                except ParameterNotImported:
                    print("{} not imported successfully".format(device))

            # If the device is loaded, check that all the parameters are there
            else:
                for param in self.default_parameters[device]:
                    # If a parameter is missing, try to import it
                    if not param in self.parameters[device]:
                        param_dict = {param: self.default_parameters[device][param]}
                        yield self.register_parameters(
                            c, json.dumps({device: param_dict})
                        )

        for k, v in self.variables.items():
            if not k in self.parameters["sequencer"]:
                self.set_parameter_values(c, json.dumps({"sequencer": {k: float(v)}}))

    @setting(2, parameters="s", generic_parameter="b", value_type="s", returns="b")
    def register_parameters(
        self, c, parameters, generic_parameter=False, value_type=None
    ):
        """
        register_parameters(self, c, parameters, generic_parameter=False, value_type=None)

        Load parameters into conductor.

        Parameters are defined in conductor/devices/device_name/parameter_name.py.

        View defined parameters with conductor.available_parameters

        Args:
            c: LabRAD context
            parameters (str): ``json.dumps(...)`` of::

               {
                   device_name: {
                       parameter_name: {
                           parameter_config
                       }
               }

              where ``device_name`` is a string (e.g. "dds1"), ``parameter_name`` is a string (e.g. "frequency"), and ``parameter_config`` is passed to parameter's ``__init__``.

            generic_parameter (bool, optional): If ``True`` and no defined parameter is found, will create generic_parameter for holding values. Defaults to False.
            value_type (str, optional): e.g. "single", "list", "data". Defaults to None.

        Yields:
            bool: True if an error occurs
        """
        for device_name, device_parameters in json.loads(parameters).items():
            for parameter_name, parameter_config in device_parameters.items():
                yield self.register_parameter(
                    device_name,
                    parameter_name,
                    parameter_config,
                    generic_parameter,
                    value_type,
                )

        returnValue(True)

    @inlineCallbacks
    def register_parameter(
        self,
        device_name,
        parameter_name,
        parameter_config,
        generic_parameter,
        value_type,
    ):
        """register_parameter(self, device_name, parameter_name, parameter_config, generic_parameter, value_type)

        Populate ``self.parameters`` with specified parameter.

        Look in ``./devices/`` for specified parameter.

        If no suitable parameter is found and generic_parameter is ``True``, create generic parameter for holding values.

        Args:
            device_name (str): Name of device (e.g. "dds1")
            parameter_name (str): Name of parameter (e.g. "frequency")
            parameter_config (str): passed to parameter's ``__init__``
            generic_parameter (bool): Specifies whether or not to use ``devices/conductor_device/conductor_parameter.py`` if ``devices/device_name/parameter_name.py`` is not found.
            value_type (str): Description of parameter value (e.g. "single", "list", "data")

        Raises:
            ParameterAlreadyRegistered: if specified parameter is already in ``self.parameters``
            ParameterNotImported: if import of specified parameter fails
        """

        if not self.parameters.get(device_name):
            self.parameters[device_name] = {}

        if self.parameters[device_name].get(parameter_name):
            raise ParameterAlreadyRegistered(device_name, parameter_name)
        else:
            Parameter = import_parameter(device_name, parameter_name, generic_parameter)
            if not Parameter:
                raise ParameterNotImported(device_name, parameter_name)
            else:
                parameter = Parameter(parameter_config)
                parameter.device_name = device_name
                parameter.name = parameter_name
                if value_type is not None:
                    parameter.value_type = value_type
                self.parameters[device_name][parameter_name] = parameter

                print("{}'s {} registered".format(device_name, parameter_name))
                yield parameter.initialize()
                yield self.update_parameter(parameter)

    @setting(3, parameters="s", returns="b")
    def remove_parameters(self, c, parameters):
        """
        remove_parameters(self, c, parameters)

        Remove specified parameters.

        Args:
            c: LabRAD context
            parameters (str): json dumped string (:py:meth:`json.dumps(...)`) of dict::

                {
                    device_name: {
                        parameter_name: None
                    }
                }

        Yields:
            bool: True
        """
        for device_name, device_parameters in json.loads(parameters).items():
            for parameter_name, _ in device_parameters.items():
                yield self.remove_parameter(device_name, parameter_name)
        returnValue(True)

    @inlineCallbacks
    def remove_parameter(self, device_name, parameter_name):
        """
        remove_parameter(self, device_name, parameter_name)

        Remove specified parameter from ``self.parameters``.

        Args:
            device_name (str): Name of device (e.g. "dds1")
            parameter_name (str): Name of parameter (e.g. "frequency")
        Raises:
            ParameterNotRegistered: if specified parameter not in ``self.parameters``
        """
        try:
            parameter = self.parameters[device_name][parameter_name]
        except:
            raise ParameterNotRegistered(device_name, parameter_name)
        del self.parameters[device_name][parameter_name]
        if not self.parameters[device_name]:
            del self.parameters[device_name]
        yield parameter.stop()
        # Signal parameter removed
        self.parameter_removed(str(device_name + " " + parameter_name))

    @setting(4, parameters="s", generic_parameter="b", returns="b")
    def set_parameter_values(
        self, c, parameters, generic_parameter=False, value_type=None
    ):
        """
        set_parameter_values(self, c, parameters, generic_parameter=False, value_type=None)

        Args:
            c: A LabRAD context
            parameters (str): json dumped string (:py:meth:`json.dumps(...)`) of dict::

                {
                    device_name: {
                        parameter_name: value
                    }
                }
            generic_parameter (bool, optional): Specifies whether or not to use ``devices/conductor_device/conductor_parameter.py`` if ``devices/device_name/parameter_name.py`` is not found. Defaults to False.
            value_type (str, optional): Description of parameter value (e.g. "single", "list", "data"). Defaults to None.

        Yields:
            bool: True
        """
        changed_parameters = {}
        changed = False

        for device_name, device_parameters in json.loads(parameters).items():
            for parameter_name, parameter_value in device_parameters.items():
                try:
                    changed = (
                        self.parameters[device_name][parameter_name] != parameter_value
                    )
                except KeyError:
                    changed = True

                yield self.set_parameter_value(
                    device_name,
                    parameter_name,
                    parameter_value,
                    generic_parameter,
                    value_type,
                )

                if changed:
                    # Do this to get the current value of parameter, not a list if there is a scan
                    pv = yield self.get_parameter_value(device_name, parameter_name)
                    try:
                        changed_parameters[device_name].update({parameter_name: pv})
                    except KeyError:
                        changed_parameters[device_name] = {parameter_name: pv}

        if len(changed_parameters):  # Don't fire if no parameters were actually set
            yield self.parameters_updated(True)
            yield self.parameters_changed(json.dumps(changed_parameters))
        returnValue(True)

    @inlineCallbacks
    def set_parameter_value(
        self,
        device_name,
        parameter_name,
        parameter_value,
        generic_parameter=False,
        value_type=None,
    ):
        """
        set_parameter_value(self, device_name, parameter_name, parameter_value, generic_parameter=False, value_type=None)

        Args:
            device_name (str): Name of device (e.g. "dds1")
            parameter_name (str): Name of parameter (e.g. "frequency")
            parameter_value (any): Any type (e.g. 20E6)
            generic_parameter (bool, optional): Specifies whether or not to use ``devices/conductor_device/conductor_parameter.py`` if ``devices/device_name/parameter_name.py`` is not found. Defaults to False.
            value_type (str, optional): Description of parameter value (e.g. "single", "list", "data"). Defaults to None.
        Raises:
            ParameterNotImported: if import of specified parameter fails.

        """
        try:
            self.parameters[device_name][parameter_name]
        except KeyError:
            if parameter_name[0] == "*":
                generic_parameter = True
            yield self.register_parameter(
                device_name, parameter_name, {}, generic_parameter, value_type
            )
        self.parameters[device_name][parameter_name].value = parameter_value

    @setting(5, parameters="s", use_registry="b", returns="s")
    def get_parameter_values(self, c, parameters=None, use_registry=False):
        """
        get_parameter_values(self, c, parameters=None, use_registry=False)

        Gets specified parameter values.

        Args:
            c: LabRAD context
            parameters (str, optional): json dumped string (:py:meth:`json.dumps(...)`) of dict::

                {
                    device_name: {
                        parameter_name: None
                    }
                }

              Defaults to None, in which case all parameter values are returned.
            use_registry (bool, optional): Look for parameter in registry (deprecated). Defaults to False.

        Yields:
            str: json dumped string (:py:meth:`json.dumps(...)`) of dict of parameter values
        """
        if parameters is None:
            parameters = {dn: dp.keys() for dn, dp in self.parameters.items()}
        else:
            parameters = json.loads(parameters)

        parameter_values = {}
        for device_name, device_parameters in parameters.items():
            parameter_values[device_name] = {}
            for parameter_name in device_parameters:
                parameter_values[device_name][
                    parameter_name
                ] = yield self.get_parameter_value(
                    device_name, parameter_name, use_registry
                )
        returnValue(json.dumps(parameter_values))

    @inlineCallbacks
    def get_parameter_value(self, device_name, parameter_name, use_registry=False):
        """
        get_parameter_value(self, device_name, parameter_name, use_registry=False)

        Args:
            device_name (str): Name of device (e.g. "dds1")
            parameter_name (str): Name of parameter (e.g. "frequency")
            use_registry (bool, optional): Look for parameter in registry (deprecated). Defaults to False.

        Raises:
            Exception: Throws an error if an invalid parameter is used.

        Yields:
            any: The value of the selected parameter
        """
        message = None
        try:
            try:
                parameter = self.parameters[device_name][parameter_name]
                value = parameter.value
            except:
                parameters_filename = (
                    self.parameters_directory + "current_parameters.json"
                )
                with open(parameters_filename, "r") as infile:
                    old_parameters = json.load(infile)
                    value = old_parameters[device_name][parameter_name]
                    yield self.set_parameter_value(
                        device_name, parameter_name, value, True
                    )
        except:
            if use_registry:
                print(
                    "looking in registry for parameter {}".format(
                        device_name + parameter_name
                    )
                )
                print("this feature will be depreciated")
                try:
                    yield self.client.registry.cd(
                        self.registry_directory + [device_name]
                    )
                    value = yield self.client.registry.get(parameter_name)
                    config = json.dumps({device_name: {parameter_name: value}})
                    yield self.set_parameter_values(None, config, True)
                except Exception as e:
                    print(e)
                    message = "unable to get most recent value for\
                               {} {}".format(
                        device_name, parameter_name
                    )
            else:
                message = "{} {} is not an active parameter".format(
                    device_name, parameter_name
                )
        if message:
            raise Exception(message)
        returnValue(value)

    @setting(8, experiment="s", run_next="b", returns="i")
    def queue_experiment(self, c, experiment, run_next=False):
        """
        queue_experiment(self, c, experiment, run_next=False)

        Args:
            c: LabRAD context
            experiment (str): json-dumped string with keys

                * ``name``' (str): Some string. Required.
                * ``parameter_values`` (Dict, optional): {name: value}.
                * ``append data`` (bool, optional): Save data to previous file?
                * ``loop`` (bool, optional): Inserts experiment back into begining of queue.
            run_next (bool, optional): Add the experiment at the beginning of the queue. Defaults to False.

        Returns:
            int: Number of experiments in the queue
        """
        if run_next:
            self.experiment_queue.appendleft(json.loads(experiment))
        else:
            self.experiment_queue.append(json.loads(experiment))
        return len(self.experiment_queue)

    @setting(9, experiment_queue="s", returns="i")
    def set_experiment_queue(self, c, experiment_queue=None):
        """
        set_experiment_queue(self, c, experiment_queue=None)

        Loads the experiments in ``experiment_queue`` into the queue.

        Args:
            c: LabRAD context
            experiment_queue (str, optional): json-dumped list of experiments. See :meth:`queue_experiment` for format of an experiment. Defaults to None.

        Returns:
            int: Number of experiments in the queue
        """
        self.experiment_queue = deque([])
        if experiment_queue:
            experiment_queue = json.loads(experiment_queue)
            for experiment in experiment_queue:
                self.experiment_queue.append(experiment)
        return len(self.experiment_queue)

    @setting(10, returns="b")
    def stop_experiment(self, c):
        """
        stop_experiment(self, c)

        Sets ``self.parameters`` to run the default sequence and sends the ``experiment_stopped`` signal.

        Do not call this directly. Used internally in :meth:`abort_experiment`, which you should call.

        Args:
            c: LabRAD context

        Returns:
            bool: True
        """
        # replace parameter value lists with single value.
        for device_name, device_parameters in self.parameters.items():
            for parameter_name, parameter in device_parameters.items():
                parameter.value = parameter.value
                if parameter_name == "sequence":
                    parameter.value = [parameter.default_sequence]
                # Ensure that Rb uwave synth outputs default
                if parameter_name == "enable" and device_name == "E8257D":
                    parameter.value = 0
                # Ensure that the STIRAP DDS's are not rewritten
                if device_name == "stirap" and (
                    parameter_name == "up" or parameter_name == "down"
                ):
                    parameter.value = []
        self.data = {}
        self.data_path = None
        self.experiment_stopped(True)
        return True

    # KM added 09/10/2017
    @setting(17, safe_mode="b")
    def abort_experiment(self, c, safe_mode=False):
        """
        abort_experiment(self, c)

        Abort the experiment immediately, then run defaults. Also cancels queued experiments.

        Args:
            c: LabRAD context
            safe_mode (bool, optional): If True, runs everythingOff. Defaults to False.
        """
        yield self._advance_logging(True)
        for ID, call in self.advance_dict.items():
            try:
                call.cancel()
            except:
                pass
        self.advance_dict = {}
        if safe_mode:
            defaults = {}
            defaults["name"] = "everythingOff"
            defaults["parameter_values"] = {}
            defaults["parameter_values"] = {
                "sequencer": {"sequence": ["everythingOff"]}
            }
            defaults["parameter_values"]["E8257D"] = {"enable": 0}
            defaults["parameter_values"]["arp33220A"] = {
                "frequency": 0,
                "amplitude": 0,
            }
            defaults["parameter_values"]["ad9910"] = {"update": 0}
            defaults["parameter_values"]["stirap"] = {"up": [], "down": []}
            defaults["parameter_values"]["electrode"] = {"update": {}}
            defaults["parameter_values"]["synthesizer"] = {"waveform": ""}
            defaults["parameter_values"]["andor"] = {"vertical": {"takeImage": False}}
            defaults["parameter_values"]["andor"] = {"side": {"takeImage": False}}
            defaults["parameter_values"]["database"] = {"update": {}}
            self.queue_experiment(c, json.dumps(defaults))
            self.stop_experiment(c)
        else:
            self.stop_experiment(c)
            for device_name, device_parameters in self.parameters.items():
                for parameter_name, parameter in device_parameters.items():
                    self.update_parameter(parameter)

    @setting(13, returns="s")
    def get_data(self, c):
        """
        get_data(self, c)

        Returns json-dumped dictionary of current parameter values.

        Args:
            c: LabRAD context

        Returns:
            str: json-dumped dictionary of current parameter values
        """
        return json.dumps(self.data)

    @inlineCallbacks
    def advance_experiment(self):
        """
        advance_experiment(self)

        Runs the next queued experiment. Advances logging.
        """
        if len(self.experiment_queue):
            # send signal that experiment has stopped
            self.experiment_stopped(True)
            # get next experiment from queue and keep a copy
            experiment = self.experiment_queue.popleft()
            experiment_copy = deepcopy(experiment)

            if "name" in experiment and "default" not in experiment["name"]:
                # TODO: Move save_parameters here
                yield self._advance_logging(False)
            else:
                yield self._advance_logging(True)

            parameter_values = experiment.get("parameter_values")
            if parameter_values:
                yield self.set_parameter_values(None, json.dumps(parameter_values))
            # signal that experiment has started again
            self.experiment_started(True)
            # if this experiment should loop, append to begining of queue
            if experiment.get("loop"):
                # now we require appending data
                experiment_copy["append_data"] = True
                # add experiment to begining of queue
                self.experiment_queue.appendleft(experiment_copy)

            if not experiment.get("append_data"):
                self.data = {}

                # determine data path
                timestr = strftime("%Y%m%d")
                data_directory = self.data_directory.format(timestr)
                self.experiment_name = experiment["name"]
                data_path = lambda i: str(
                    data_directory + experiment["name"] + "#{}".format(i)
                )
                iteration = 0
                while os.path.isfile(data_path(iteration)):
                    iteration += 1
                self.data_path = data_path(iteration)

                if not os.path.exists(data_directory):
                    os.mkdir(data_directory)

            returnValue(True)
        else:
            self.data = {}
            if self.data_path:
                print("experiment queue is empty")
            # signal that experiment has stopped
            self.experiment_stopped(True)
            self.data_path = None
            returnValue(False)

    @inlineCallbacks
    def advance_parameters(self):
        """
        advance_parameters(self)

        Get new parameter values then send to devices. Calls :meth:`advance_experiment`.
        """
        advanced = False
        # check if we need to load next experiment
        pts = remaining_points(self.parameters)
        if not pts:
            advanced = yield self.advance_experiment()
        else:
            print("remaining points: {}".format(pts))
            # TODO: Add save_parameters here
            if self.logging:
                yield self._advance_logging(True)
                yield self._advance_logging(False)

        # sort by priority. higher priority is called first.
        priority_parameters = [
            parameter
            for device_name, device_parameters in self.parameters.items()
            for parameter_name, parameter in device_parameters.items()
            if parameter.priority
        ]

        # advance parameter values if parameter has priority
        if not advanced:
            changed_parameters = {}
            changed = False

            for parameter in priority_parameters:
                old_pv = yield self.get_parameter_value(
                    parameter.device_name, parameter.name
                )
                parameter.advance()
                new_pv = yield self.get_parameter_value(
                    parameter.device_name, parameter.name
                )

                if old_pv != new_pv:
                    try:
                        changed_parameters[parameter.device_name].update(
                            {parameter.name: new_pv}
                        )
                    except KeyError:
                        changed_parameters[parameter.device_name] = {
                            parameter.name: new_pv
                        }

            if len(changed_parameters):
                self.parameters_changed(json.dumps(changed_parameters))

        # call parameter updates in order of priority.
        # 1 is called last. 0 is never called.
        for parameter in sorted(priority_parameters, key=lambda x: x.priority)[::-1]:
            # if parameter.device_name != 'sequencer' or "*" not in parameter.name:
            #     print('priority: {}: updating {}\'s {}'.format(parameter.priority, parameter.device_name, parameter.name))
            yield self.update_parameter(parameter)

        # signal update
        yield self.parameters_updated(True)

    @inlineCallbacks
    def update_parameter(self, parameter):
        """
        update_parameter(self, parameter)

        Have device update parameter value. Prints a warning message and removes the parameter if the parameter can't be updated.

        Args:
            parameter (ConductorParameter): The parameter to update.
        """
        try:
            yield parameter.update()
        except Exception as e:
            # remove parameter is update failed.
            print(e)
            print(
                "could not update {}'s {}. removing parameter".format(
                    parameter.device_name, parameter.name
                )
            )
            yield self.remove_parameter(parameter.device_name, parameter.name)

    def save_parameters(self):
        """
        save_parameters(self)

        Save to disk a json-dumped dictionary of current parameter values ``self.data``. The file is saved in the folder on the dataserver determined by the logging server's current shot number.
        """
        # save data to disk
        if self.data:
            try:
                data_length = max(
                    [len(p) for dp in self.data.values() for p in dp.values()]
                )
            except Exception as e:
                data_length = 0
                print("saving data failed due to error:", e)
        else:
            data_length = 0

        for device_name, device_parameters in self.parameters.items():
            if not self.data.get(device_name):
                self.data[device_name] = {}
            for parameter_name, parameter in device_parameters.items():
                if not self.data[device_name].get(parameter_name):
                    self.data[device_name][parameter_name] = []
                parameter_data = self.data[device_name][parameter_name]
                while len(parameter_data) < data_length:
                    parameter_data.append(None)
                new_value = parameter.value
                parameter_data.append(new_value)

        if self.data_path:
            self.data["shot_number"] = {"shot": [self.shot]}

            if not "defaults" in self.data_path:
                s = json.dumps(
                    self.data, default=lambda x: None, sort_keys=True, indent=2
                )
                with open(self.data_path, "w+") as outfile:
                    outfile.write(s)
                print("saving data to {}".format(self.data_path))

                path = "%s/%d/" % (self.last_time.strftime(FILEBASE), self.shot)
                try:
                    os.makedirs(path)
                except OSError as e:
                    if e.errno != errno.EEXIST:
                        print("Could not connect to data server: ", e)

                try:
                    with open(path + "sequence.json", "w+") as outfile:
                        outfile.write(s)
                    print("saving data to {}".format(path + "sequence.json"))
                except Exception as e:
                    print("Could not connect to data server: ", e)

    @inlineCallbacks
    def stopServer(self):
        """
        stopServer(self)

        Called when the server is stopped. Saves the current parameters before closing.
        """
        yield self._advance_logging(True)

        parameters_filename = self.parameters_directory + "current_parameters.json"
        if os.path.isfile(parameters_filename):
            with open(parameters_filename, "r") as infile:
                old_parameters = json.load(infile)
        else:
            old_parameters = {}
        parameters = deepcopy(old_parameters)
        for device_name, device_parameters in self.parameters.items():
            if not parameters.get(device_name):
                parameters[device_name] = {}
            for parameter_name, parameter in device_parameters.items():
                parameters[device_name][parameter_name] = parameter.value

        parameters_filename = self.parameters_directory + "current_parameters.json"
        with open(parameters_filename, "w") as outfile:
            json.dump(parameters, outfile)

        parameters_filename = self.parameters_directory + "{}.json".format(
            strftime(self.time_format)
        )
        with open(parameters_filename, "w") as outfile:
            json.dump(parameters, outfile)

    # KM edited 09/10/2017
    @setting(15)
    def advance(self, c, delay=0, **kwargs):
        """
        advance(self, c, delay=0, **kwargs)

        Calls :meth:advance_parameters after a time of ``delay``. Keeps track of experiments that are queued in ``self.advance_dict`` so they can be cancelled.

        Args:
            c: LabRAD context
            delay (int, optional): The delay in seconds before advancing the experiment. Defaults to 0.
        """
        if delay:
            self.advance_dict[str(self.advance_counter)] = callLater(
                delay, self.advance, c, ID=self.advance_counter
            )
            self.advance_counter = 0
            while str(self.advance_counter) in self.advance_dict.keys():
                self.advance_counter += 1
        else:
            ti = time()
<<<<<<< HEAD
            #TODO: Remove save_parameters here
            # yield deferToThread(self.save_parameters)
=======
            # TODO: Remove save_parameters here
            yield deferToThread(self.save_parameters)
>>>>>>> 2577f95a
            yield self.advance_parameters()
            tf = time()
            if "ID" in kwargs:
                del self.advance_dict[str(kwargs["ID"])]
            if self.do_print_delay:
                print("delay: {}".format(tf - ti))

    @setting(1700, end="b")
    def advance_logging(self, c, end=False):
        """
        advance_logging(self, c, end = False)

        Tells the logging server to begin logging for the next shot. Shot number is reset daily.

        Args:
            c: LabRAD context
            end (bool, optional): Stops logging the current shot if `True`. Defaults to False.
        """
        yield self._advance_logging(end)

    @inlineCallbacks
    def _advance_logging(self, end=False):
        """
        _advance_logging(self, end = False)

        Tells the logging server to begin logging for the next shot. Shot number is reset daily.

        Do not use directly; called by :meth:`advance_logging`.

        Args:
            end (bool, optional): Stops logging the current shot if `True`. Defaults to False.
        """
        cur_time = datetime.now()

        try:
            logging = yield self.client.servers["imaging_logging"]
            logging.set_name("conductor")
        except Exception as e:
            print("Could not connect to logging server: ", e)

        if not end:
            try:
                self.shot = yield logging.get_next_shot()
                yield logging.set_shot(self.shot)
                yield logging.log("Started shot %d" % (self.shot), cur_time)
                print("Started logging shot %d" % (self.shot))
                self.logging = True
            except Exception as e:
                print("Could not start logging shot: ", e)
        else:
            try:
                if self.logging:
                    yield logging.log("Finished shot %d" % (self.shot), cur_time)
                    yield logging.set_shot()
                    print("Stopped logging shot %d" % (self.shot))
                    self.logging = False
            except Exception as e:
                print("Could not stop logging shot: ", e)

    @setting(16, do_print_delay="b", returns="b")
    def print_delay(self, c, do_print_delay=None):
        """
        print_delay(self, c, do_print_delay=None)

        Args:
            c: LabRAD context
            do_print_delay (bool, optional): Sets whether the delay is printed by :meth:`advance`. Defaults to None.

        Returns:
            bool: do_print_delay
        """
        if do_print_delay is not None:
            self.do_print_delay = do_print_delay
        return self.do_print_delay


if __name__ == "__main__":
    from labrad import util

    server = ConductorServer()
    util.runServer(server)<|MERGE_RESOLUTION|>--- conflicted
+++ resolved
@@ -1009,13 +1009,8 @@
                 self.advance_counter += 1
         else:
             ti = time()
-<<<<<<< HEAD
-            #TODO: Remove save_parameters here
+            # TODO: Remove save_parameters here
             # yield deferToThread(self.save_parameters)
-=======
-            # TODO: Remove save_parameters here
-            yield deferToThread(self.save_parameters)
->>>>>>> 2577f95a
             yield self.advance_parameters()
             tf = time()
             if "ID" in kwargs:
