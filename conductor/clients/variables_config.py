variables_dict = [
    # Detunings and probe intensities
    ['*RbDet', -8.64],
    ['*RbHFBlast', -8.55],
    ['*KDet', 0.375],
    ['*RbProbeI', -4.4],
    ['*KProbeI', -4.4],
    ['*KHFBlast', 0.385],
    ['*KMOT', 5.5], # was 5.1
    ['*RbMOT', 4.0], # was 3.5
    ['*RbHFOP', 5.2], 
    # QUAD shims
    ['*NWhigh', 4.4],
    ['*NWlow', 4.35], # 4.44
    ['*SWhigh', 4.84],
    ['*SWlow',4.66], # 4.645
    # Evaporation
    ['*MagEvapTime', 12.9],
    # Plug PZTs
    ['*PLUGV', 0],
    # Plug Power
    ['*PLUGP', 1.9],
    # B fields
    ['*QuadV0', -1.0],
    ['*QUADV', -4.0], # was -3.6
    ['*QTRAP', 7.5],
    ['*QuadI2', 4.5], # was 3.8, was 4.0, was 5
    ['*QuadV2', -2.4], # was -2.5 on 9/17/2020
    ['*QuadI3', 0.],
    ['*QuadV3', -0.],
    ['*BIASI', 0.044], # was .04, 0.044
    ['*BIASV', -0.37],
    ['*LowField', 0.457], # was 0.465
    ['*LowFieldV', -0.675],
    ['*HighField', 8.45],
    ['*HighFieldV', -4.65], # was -4.65 (5/18); was -4.725, was -3.6 before moving stuff to back corridor
    ['*BiasSub', -8.45],
    ['*StableBias', -0.1], # was 0.45
    ['*FeshBias', -5.245],
    ['*ToeBias', -5.01],
    # RF
    ['*RFpulse', 0.001],
    ['*RFpulse2', 0.001],
    ['*RFpulse20', 0.001],
    ['*RecoveryPulse', 0.001],
    # Lattice 
    ['*VOTLoad', 0],
    ['*VOTBottom', 0],
    ['*VOTFull', 0],
    ['*VOTFinal', 0],
    ['*VOTHold', 0],
    ['*VLattPhase', 0],
    ['*VLattPhase2', 0],
    ['*VLattPhaseFinal', 0],
    ['*VLattInitialPhase', 0],
    # Optical traps
    ['*HOTLoad', 2.322], # was 3.6 (9/23/20); was 3.77 (11/27/19); was 5.2 before calibration changed
    ['*HOTMid', 0.9675], # was 0.8 (10/09/20); was 0.9 (11/27/19); was 1.6 (7/11/19); was 1.8 before calibration changed
    ['*HOTFinal', 0.5], # was 0.9 before calibration changed
    ['*HOTFinal2', 0.5],
    ['*HOTBottom', 0.4],
    ['*HOTRecom', 0.42],
    ['*HOTFilter', 0.4],
    ['*HOTQuad', 0.5],
    ['*MARIALoad', -8.37], # was 5 (10/09/20); was 4.5 (9/23/20); was 2.34 (11/27/19); was 2.6
    ['*MARIAMid', -3.4875], # was 0.9 (10/21/20); was 0.7 (11/27/19);  was 1.0 (7/11/19); was 1
    ['*MARIAFinal', -0.9765], # was 0.5
    ['*MARIAFinal2', -0.9765],
    ['*MARIABottom', 0.344],
    ['*MARIARecom', 0.4],
    ['*MARIAFilter', 0.4],
    ['*MARIAQuad', 0.7],
    ['*Latt1Load', 0],
    ['*LSLLoad', 0],
    ['*LSLFilter', 0],
    ['*LSLFinal', 0.03],
      # Micellaneous
    ['*time', 0.1],
    ['*X', 0.005],
    ['*Tau', -3],
    ['*FillTime', 5.0],
<<<<<<< HEAD
    ['*TOF', 1e-3],
=======
    ['*BlastTime', 20e-6],
>>>>>>> be1ade10
    # Digital variables
    ['*?HOT', 1],
    ['*?MARIA', 1],
    ['*?VLATT', 1],
    ['*?LSL', 1],
    ['*?Blackman', 0],
    ['*?RFpulse', 0],
    ['*?stirap', 1],
    ['*?Blast', 0],
    ['*?Pulse1', 0],
    ['*?Pulse2', 0],
    ['*?Pulse3', 0],
    ['*?Sandwich', 0],
    ['*?BigFlip',0],
<<<<<<< HEAD
    ['*?Axial', 0],
    ['*?Side', 1],
=======
    ['*?BigARP',0],
    ['*?Side', 0],
    ['*?Axial', 0],
    ['*?Image00', 1],
    ['*?poo', 0],
    ['*?!poo', 1],
    ['*?20Pulse', 0],
    ['*?!20Pulse', 1],
>>>>>>> be1ade10
    # Utility variables
    ['*poo', 0],
    ['*LowerPlateZero', 0],
    ['*UpperPlateZero', 0],
    ['*LWRodZero', 0],
    ['*LERodZero', 0],
    ['*UWRodZero', 0],
    ['*UERodZero', 0],
#    ['*HRecompress', 0], # Evap recompression midpoint
#    ['*MRecompress', 0], # Evap recompression midpoint
]<|MERGE_RESOLUTION|>--- conflicted
+++ resolved
@@ -79,11 +79,7 @@
     ['*X', 0.005],
     ['*Tau', -3],
     ['*FillTime', 5.0],
-<<<<<<< HEAD
-    ['*TOF', 1e-3],
-=======
     ['*BlastTime', 20e-6],
->>>>>>> be1ade10
     # Digital variables
     ['*?HOT', 1],
     ['*?MARIA', 1],
@@ -98,10 +94,6 @@
     ['*?Pulse3', 0],
     ['*?Sandwich', 0],
     ['*?BigFlip',0],
-<<<<<<< HEAD
-    ['*?Axial', 0],
-    ['*?Side', 1],
-=======
     ['*?BigARP',0],
     ['*?Side', 0],
     ['*?Axial', 0],
@@ -110,7 +102,6 @@
     ['*?!poo', 1],
     ['*?20Pulse', 0],
     ['*?!20Pulse', 1],
->>>>>>> be1ade10
     # Utility variables
     ['*poo', 0],
     ['*LowerPlateZero', 0],
