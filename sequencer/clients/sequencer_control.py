--- conflicted
+++ resolved
@@ -68,16 +68,12 @@
 
         self.parameter_values = {}
 
-<<<<<<< HEAD
         self.last_update = {}
 
-        self.connect()
-=======
         self.connected = False
         self.GUI_initialized = False
         self.reconnect = LoopingCall(self.connect)
         self.reconnect.start(1.0)
->>>>>>> 53ff857c
 
     def load_config(self, path=None):
         if path is not None:
