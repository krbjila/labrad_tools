"""
### BEGIN NODE INFO
[info]
name = Analog Sequencer Dev
version = 1.0
description = 
instancename = %LABRADNODE% Analog Sequencer Dev

[startup]
cmdline = %PYTHON% %FILE%
timeout = 20

[shutdown]
message = 987654321
timeout = 20
### END NODE INFO
"""

import json
import time
import numpy as np
import ok

from labrad.server import LabradServer, setting, Signal
from twisted.internet import reactor
from twisted.internet.defer import inlineCallbacks, returnValue
from twisted.internet.threads import deferToThread

from analog_errors import *
from analog_ramps import *
from sequence import Sequence

class AnalogSequencerServer(LabradServer):
    def __init__(self, config_name):
        LabradServer.__init__(self)
        self.config_name = config_name
        self.load_configuration()
        self.update = Signal(self.update_id, 'signal: update', 's')

    def load_configuration(self):
        config = __import__(self.config_name).AnalogSequencerConfig()
        for key, value in config.__dict__.items():
            setattr(self, key, value)

    def initServer(self):
        for board in self.boards.values():
            success = self.initialize_board(board)
            if not success:
                self.boards.pop(board)
        self.initialize_outputs()

    def initialize_board(self, board):
        fp = ok.FrontPanel()
        module_count = fp.GetDeviceCount()
        print "Found {} unused modules".format(module_count)
        for i in range(module_count):
            serial = fp.GetDeviceListSerial(i)
            tmp = ok.FrontPanel()
            tmp.OpenBySerial(serial)
            iden = tmp.GetDeviceID()
            if iden == board.device_id:
                board.xem = tmp
                print 'Connected to {}'.format(iden)
                board.xem.LoadDefaultPLLConfiguration() 
                prog = board.xem.ConfigureFPGA(board.bit_file)
                if prog:
                   print "unable to program sequencer"
                   return False
                return True
        return False

    def initialize_outputs(self):
        for b in self.boards.values():
            self.write_channel_modes(b)
            for c in b.channels:
                self.write_manual_voltage(c)

    def id2channel(self, channel_id):
        """
        expect 3 possibilities for channel_id.
        1) name -> return channel with that name
        2) @loc -> return channel at that location
        3) name@loc -> first try name, then location
        """
        channel = None
        try:
            name, loc = channel_id.split('@')
        except:
            name = channel_id
            loc = None
        if name:
            for b in self.boards.values():
                for c in b.channels:
                    if c.name == name:
                        channel = c
        if not channel:
            for b in self.boards.values():
                for c in b.channels:
                    if c.loc == loc:
                        channel = c
        return channel

    def time_to_ticks(self, board, time):
        return int(board.clk_frequency*time)

    def voltage_to_signed(self, voltage):
        voltage = sorted([-20, voltage, 20])[1]
        return int(voltage/20.*(2**16-1))

    def voltage_to_unsigned(self, voltage):
        voltage = sorted([-10., voltage, 10.])[1] + 10.
        return int(voltage/20.*(2**16-1))

    def ramp_rate(self, board, voltage_diff, time):
        t = self.time_to_ticks(board, time)
        v = self.voltage_to_signed(voltage_diff)
        signed_ramp_rate = int(v*2.**int(np.log2(t)-1)/t)
        if signed_ramp_rate > 0:
            return signed_ramp_rate
        else:
            return signed_ramp_rate + 2**16

    def make_sequence(self, board, sequence):
        sequence = self._fix_sequence_keys(sequence)
        
        # ramp to zero at end
        for c in board.channels:
            sequence[c.key].append({'dt': 10e-3, 'type': 'linear', 'vf': 0})

        # break into smaller pieces [(T, loc, {dt, dv})]
        unsorted_ramps = []
        for c in board.channels:
            ramps = RampMaker(sequence[c.key]).get_programmable()
            T = 0
            for r in ramps:
                unsorted_ramp.append((T, c.loc, r))
                T += r['dt']
        sorted_ramps = sorted(unsorted_ramps)

        ba = []
        for r in sorted_ramps:
            ba += [int(eval(hex(self.ramp_rate(board, r[2]['dv'], r[2]['dt']))) >> i & 0xff) for i in range(0, 16, 8)]
            ba += [int(eval(hex(self.time_to_ticks(board, r[2]['dt']))) >> i & 0xff) for i in range(0, 32, 8)]
        
        ba += [0]*24
        return ba
    
    def program_sequence(self, sequence):
        for board in self.boards.values():
            ba = self.make_sequence(board, sequence)
            self.set_board_mode(board, 'idle')
            self.set_board_mode(board, 'load')
            board.xem.WriteToPipeIn(0x80, bytearray(ba))
            self.set_board_mode(board, 'idle')
    
    def set_board_mode(self, board, mode):
        board.xem.SetWireInValue(board.mode_wire, board.mode_nums[mode])
        board.xem.UpdateWireIns()
        board.mode = mode

    @setting(01, 'get channels')
    def get_channels(self, c):
<<<<<<< HEAD
        channels = np.concatenate([[c.key for c in board.channels] for n, b in sorted(self.boards.items())])
=======
        channels = np.concatenate([[c.key for c in b.channels] for n, b in sorted(self.boards.items())])
>>>>>>> cbff5ca0
        return str(channels)

    @setting(07, 'run sequence', sequence='s')
    def run_sequence(self, c, sequence):
        sequence = Sequence(sequence)
        self.program_sequence(sequence)
        for board in self.boards.values():
            self.set_board_mode(board, 'run')

    @setting(03, 'sequencer mode', mode='s')
    def sequencer_mode(self, c, mode=None):
        if mode is not None:
            for board in self.boards.values():
                self.set_board_mode(board, mode)
            self.mode = mode
        return self.mode

    @setting(04, 'channel mode', channel_id='s', mode='s')
    def channel_mode(self, c, channel_id, mode=None):
        channel = self.id2channel(channel_id)
        if mode is not None:
            channel.mode = mode
            board = self.boards[channel.loc[0]]
            self.write_channel_modes(board)
        self.notify_listeners(c)
        return channel.mode
    
    def write_channel_modes(self, board): 
        cm_list = [c.mode for c in board.channels]
        mode_value = sum([2**j for j, m in enumerate(cm_list) if m == 'manual'])
        board.xem.SetWireInValue(board.channel_mode_wire, mode_value)
        board.xem.UpdateWireIns()
    
    @setting(05, 'channel manual voltage', channel_id='s', voltage='v')
    def channel_manual_voltage(self, c, channel_id, voltage=None):
        channel = self.id2channel(channel_id)
        if voltage is not None:
            voltage = sorted([-10, voltage, 10])[1]
            channel.manual_voltage = voltage
            self.write_manual_voltage(channel)
        self.notify_listeners(c)
        return channel.manual_voltage

    def write_manual_voltage(self, channel): 
        board = self.boards[channel.loc[0]]
        wire = board.manual_voltage_wires[channel.loc[1:]]
        voltage = self.voltage_to_unsigned(channel.manual_voltage)
        board.xem.SetWireInValue(wire, voltage)
        board.xem.UpdateWireIns()

    @setting(06, 'get channel configuration', channel_id='s')
    def get_channel_configuration(self, c, channel_id):
        channel = self.id2channel(channel_id)
        return json.dumps(channel.__dict__)


    @setting(10, 'notify listeners')
    def notify_listeners(self, c):
        d = {}
	for b in self.boards.values():
            for c in b.channels:
                d[c.name] = c.__dict__
        self.update(json.dumps(d))
    
    @setting(11, 'fix sequence keys', sequence='s', returns='s')
    def fix_sequence_keys(self, c, sequence):
        sequence =  Sequence(sequence)
        sequence_keyfix =  self._fix_sequence_keys(sequence)
        return sequence_keyfix.dump()
    
    def _fix_sequence_keys(self, sequence):
        # take sequence name@loc to configuration name@loc
        sequence_keyfix = {}
        for key in sequence:
            name, loc =key.split('@')
            for c in board.channels:
                if c.name == name:
                    sequence_keyfix[c.key] = sequence[key]
                elif c.loc == loc:
                    sequence_keyfix.set_default(c.key, sequence[key])
        return Sequence(sequence_keyfix)


if __name__ == "__main__":
    config_name = 'analog_config_dev'
    __server__ = AnalogSequencerServer(config_name)
    from labrad import util
    util.runServer(__server__)<|MERGE_RESOLUTION|>--- conflicted
+++ resolved
@@ -160,11 +160,7 @@
 
     @setting(01, 'get channels')
     def get_channels(self, c):
-<<<<<<< HEAD
-        channels = np.concatenate([[c.key for c in board.channels] for n, b in sorted(self.boards.items())])
-=======
         channels = np.concatenate([[c.key for c in b.channels] for n, b in sorted(self.boards.items())])
->>>>>>> cbff5ca0
         return str(channels)
 
     @setting(07, 'run sequence', sequence='s')
