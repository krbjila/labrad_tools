"""
Logs experiment status to InfluxDB. Also manages the shot number.

..
    ### BEGIN NODE INFO
    [info]
    name = logging
    version = 1
    description = server for logging
    instancename = %LABRADNODE%_logging
    [startup]
    cmdline = %PYTHON3% %FILE%
    timeout = 20
    [shutdown]
    message = 987654321
    timeout = 20
    ### END NODE INFO
"""
import sys
from labrad.server import LabradServer, setting, Signal
from labrad.util import getNodeName
import labrad

sys.path.append("../client_tools")
from connection import connection
from twisted.internet.defer import inlineCallbacks, returnValue, Deferred
from twisted.internet import reactor
from twisted.internet.task import LoopingCall
from datetime import datetime
import io
import os, errno
from json import load
import requests
import pytz

import influxdb_client
from json import load, loads
from influxdb_client import InfluxDBClient, Point, WritePrecision
from influxdb_client.client.write_api import SYNCHRONOUS


BETWEEN_SHOTS_TIME = 60  # how often to log when the experiment is idle (s)

PATHBASE = "K:/data/"


class LoggingServer(LabradServer):
    """Logs messages received from other LabRAD nodes"""

    name = "%LABRADNODE%_logging"

    shot_updated = Signal(314159, "signal: shot_updated", "i")

    def __init__(self):
        self.name = "{}_logging".format(getNodeName())
        self.shot = -1
        self.next_shot = 0
        self.last_time = datetime.now()
        self.logfile = None
        self.freqfile = None
        self.path = None
        super(LoggingServer, self).__init__()

    @inlineCallbacks
    def initServer(self):
        self.set_save_location()
        self.opentime = datetime.now()
        try:
            self.wavemeter = yield self.client.servers["wavemeterlaptop_wavemeter"]

        except Exception as e:
            self.wavemeter = None
            print("Could not connect to wavemeter: %s" % (e))

        try:
            self.labjack = yield self.client.servers["polarkrb_labjack"]
        except Exception as e:
            self.labjack = None
            print("Could not connect to labjack: %s" % (e))

        with open(
            "C:\\Users\\Ye Lab\\Desktop\\labrad_tools\\log\\logging_config.json", "r"
        ) as f:
            self.lasers = load(f)["wavemeter"]["channels"]

        with open(
            "C:\\Users\\Ye Lab\\Desktop\\labrad_tools\\log\\secrets.json", "r"
        ) as f:
            config = load(f)
            self.TEMPSTICK_KEY = config["TEMPSTICK_KEY"]
            INFLUXDB_TOKEN = config["INFLUXDB_TOKEN"]
            INFLUXDB_URL = config["INFLUXDB_URL"]

        org = "krb"
        influx_client = influxdb_client.InfluxDBClient(
            url=INFLUXDB_URL, token=INFLUXDB_TOKEN, org=org
        )
        self.bucket = "log"
        self.influx_api = influx_client.write_api(write_options=SYNCHRONOUS)

        self.logging_call = LoopingCall(self.log_stuff)
        self.logging_call.start(BETWEEN_SHOTS_TIME, now=True)

        yield None

    @setting(1, message="s", time="t")
    def log(self, c, message, time=None):
        """
        log(self, c, message, time=None)

        Saves a timestamped message to the log file. The name of the sender is also recorded (so the client needs to call :meth:`set_name` first!).

        Args:
            c: A LabRAD context
            message (string): The message to record
            time (datetime.datetime, optional): The time to record. Defaults to None, in which case the current time is used.
        """
        if time is None:
            time = datetime.now()
        if self.shot is None and self.opentime.date() != time.date():
            self.set_save_location()
        logmessage = "%s - %s: %s\n" % (
            time.strftime("%Y-%m-%d %H:%M:%S.%f"),
            c["name"],
            message,
        )
        print(logmessage)
        self.logfile.write(logmessage)
        self.logfile.flush()

    @setting(2, shot="i")
    def set_shot(self, c, shot=None):
        """
        set_shot(self, c, shot=None)

        Sets the number of the shot to record, which determines the folder in which data is saved. The shot number is reset daily. If the shot number is `None`, the experiment is considered idle. This means files are stored in the day's folder on the dataserver. The wavemeter is also set to log at a lower rate when the experiment is idle.

        Args:
            c: A LabRAD context (not used)
            shot (int, optional): The number of the shot to record. Defaults to None, which sets the program to log the idle experiment.
        """
        self.shot = shot
        self.shot_updated(shot if shot is not None else -1)
        self.set_save_location()
        try:
            if self.logging_call.running:
                self.logging_call.stop()
        except Exception as e:
            print("Could not stop looping call for logging: %s" % (e))
        # try:
        if shot is None:
            self.logging_call.start(BETWEEN_SHOTS_TIME)
        else:
            # pass
            # run the logging call once after 10 seconds
            reactor.callLater(7, self.logging_call)
        # except Exception as e:
        #     print("Could not start looping call for wavemeter: %s" % (e))

    @setting(3, returns="i")
    def get_next_shot(self, c):
        """
        get_next_shot(self, c)

        Determines the number for the next shot based on the highest numbered directory in the current day's dataserver folder.

        Args:
            c: A LabRAD context (not used)

        Returns:
            int: the number for the next shot
        """
        currtime = datetime.now()

        if currtime.date() != self.last_time.date():
            self.next_shot = 0
        else:
            self.path = PATHBASE + "%s/shots/" % (currtime.strftime("%Y/%m/%Y%m%d"))
            dirlist = []
            for d in os.listdir(self.path):
                try:
                    dirlist.append(int(d))
                except:
                    dirlist.append(-1)
            self.next_shot = max(dirlist) + 1
        self.last_time = currtime

        return self.next_shot

    @setting(4, name="s")
    def set_name(self, c, name):
        """
        set_name(self, c, name)

        Sets the name of the client's connection. The name is entered in the log when messages are sent, so this function must be called before :meth:`log` is run.

        Args:
            c: A LabRAD context
            name (string): The name of the client's connection
        """
        print("Setting name of client %d to %s" % (c.ID[0], name))
        c["name"] = name

    @setting(5, returns="s")
    def get_path(self, c, name):
        """
        get_path(self, c)

        Returns the path where the current shot's data is saved.

        Args:
            c: A LabRAD context
        """
        return self.path

    @setting(6, returns="i")
    def get_shot(self, c, name):
        """
<<<<<<< HEAD
        get_shot(self, c)
        
=======
        get_path(self, c)

>>>>>>> 73fb2aaa
        Returns the current shot. If the current shot is None, return -1.

        Args:
            c: A LabRAD context
        """
        if self.shot is not None:
            return self.shot
        else:
            return -1

    def set_save_location(self):
        """
        Sets the save location based on the current time and shot number.
        """
        now = datetime.now()
        self.opentime = now
        if isinstance(self.logfile, io.IOBase) and not self.logfile.closed:
            self.logfile.close()
        if isinstance(self.freqfile, io.IOBase) and not self.freqfile.closed:
            self.freqfile.close()
        if self.shot is None:
            # save to a log file in the directory on the data server defined by the date; make directories if necessary
            self.path = PATHBASE + "%s/" % (now.strftime("%Y/%m/%Y%m%d"))
        else:
            # save to a log file in a directory defined by the date and the shot number; make directories if necessary
            self.path = PATHBASE + "%s/shots/%d/" % (
                now.strftime("%Y/%m/%Y%m%d"),
                self.shot,
            )
        fname = self.path + "log.txt"
        ffname = self.path + "freqs.txt"

        try:
            os.makedirs(self.path)
        except OSError as e:
            if e.errno != errno.EEXIST:
                raise

        self.logfile = open(fname, "a+")
        self.freqfile = open(ffname, "a+")
        print("Opening log file %s" % (fname))

    def get_tempstick(self):
        try:
            url = "https://tempstickapi.com/api/v1/sensors/all"
            headers = {
                "X-API-KEY": self.TEMPSTICK_KEY  # replace YOUR_API_KEY with the key from the Developer tab
            }
            sensors = requests.get(url, headers=headers).json()["data"]["items"]
            data = {}
            for s in sensors:
                # print(s['sensor_name'], s['last_temp'], s['last_humidity'])
                data[s["sensor_name"]] = {
                    "temp": s["last_temp"],
                    "humidity": s["last_humidity"],
                    "last_checkin": s["last_checkin"],
                }
            return data
        except Exception as e:
            print("Could not read tempstick: %s" % (e))
            return None

    @inlineCallbacks
    def log_stuff(self):
        now = datetime.now(pytz.timezone("US/Mountain"))
        try:
            RbMOT = yield self.labjack.read_name("AIN0")
        except Exception as e:
            print("Could not read RbMOT: %s" % (e))
            RbMOT = None
        try:
            KMOT = yield self.labjack.read_name("AIN1")
        except Exception as e:
            print("Could not read KMOT: %s" % (e))
            KMOT = None
        try:
            waterPressure = yield self.labjack.read_name("AIN2")
            waterPressure *= 15.0  # 15 PSI/V
        except Exception as e:
            print("Could not read waterPressure: %s" % (e))
            waterPressure = None
        wavelengths = yield self.wavemeter.get_wavelengths()
        wavelens = loads(loads(wavelengths))
        try:
            freqs = {}
            for i, l in enumerate(self.lasers):
                if l["i"] < 8:
                    wl = 299792.458 / wavelens["wavelengths"][l["i"]]
                    freqs[l["label"]] = {"freq": wl, "unit": "THz"}
                else:
                    wl = wavelens["freq"]
                    freqs[l["label"]] = {"freq": wl, "unit": "MHz"}
        except Exception as e:
            print("Could not read wavemeter: %s" % (e))
            freqs = None
        tempstick = self.get_tempstick()

        # write to influxdb
        if self.shot is not None:
            try:
                p = Point("shot").field("shot", self.shot).time(now, WritePrecision.S)
                self.influx_api.write(self.bucket, "krb", p)
            except Exception as e:
                print("Could not write shot data to influxdb: %s" % (e))

        # write temperature data
        if tempstick is not None:
            for sensor in tempstick:
                try:
                    temp = float(tempstick[sensor]["temp"])
                    humidity = float(tempstick[sensor]["humidity"])
                    p = (
                        Point("temperature")
                        .tag("sensor", sensor)
                        .field("temp", temp)
                        .field("humidity", humidity)
                        .time(now, WritePrecision.S)
                    )
                    self.influx_api.write(self.bucket, "krb", p)
                except Exception as e:
                    print("Could not write temperature data to influxdb: %s" % (e))

        # write labjack data
        if RbMOT is not None:
            try:
                p = (
                    Point("labjack")
                    .tag("channel", "RbMOT")
                    .tag("unit", "V")
                    .field("value", RbMOT)
                    .time(now, WritePrecision.S)
                )
                self.influx_api.write(self.bucket, "krb", p)
            except Exception as e:
                print("Could not write RbMOT data to influxdb: %s" % (e))
        if KMOT is not None:
            try:
                p = (
                    Point("labjack")
                    .tag("channel", "KMOT")
                    .tag("unit", "V")
                    .field("value", KMOT)
                    .time(now, WritePrecision.S)
                )
                self.influx_api.write(self.bucket, "krb", p)
            except Exception as e:
                print("Could not write KMOT data to influxdb: %s" % (e))
        if waterPressure is not None:
            try:
                p = (
                    Point("labjack")
                    .tag("channel", "waterPressure")
                    .tag("unit", "PSI")
                    .field("value", waterPressure)
                    .time(now, WritePrecision.S)
                )
                self.influx_api.write(self.bucket, "krb", p)
            except Exception as e:
                print("Could not write waterPressure data to influxdb: %s" % (e))

        # write wavemeter data
        if freqs is not None:
            for laser in freqs:
                try:
                    freq = freqs[laser]["freq"]
                    p = (
                        Point("wavemeter")
                        .tag("laser", laser)
                        .field("freq", freq)
                        .time(now, WritePrecision.S)
                    )
                    self.influx_api.write(self.bucket, "krb", p)
                except Exception as e:
                    print("Could not write wavemeter data to influxdb: %s" % (e))

        print("Logged at %s" % (now.strftime("%Y-%m-%d %H:%M:%S.%f")))


if __name__ == "__main__":
    from labrad import util

    util.runServer(LoggingServer())<|MERGE_RESOLUTION|>--- conflicted
+++ resolved
@@ -216,13 +216,8 @@
     @setting(6, returns="i")
     def get_shot(self, c, name):
         """
-<<<<<<< HEAD
         get_shot(self, c)
         
-=======
-        get_path(self, c)
-
->>>>>>> 73fb2aaa
         Returns the current shot. If the current shot is None, return -1.
 
         Args:
