--- conflicted
+++ resolved
@@ -2,11 +2,6 @@
 import os
 import time
 
-<<<<<<< HEAD
-import ok
-=======
-from time import sleep
->>>>>>> 6487e498
 from labrad.server import LabradServer, setting, Signal
 from twisted.internet import reactor
 from twisted.internet.defer import inlineCallbacks, returnValue, DeferredLock
