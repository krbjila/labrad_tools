class ConductorConfig(object):
    def __init__(self):
        self.name = '%LABRADNODE%_conductor'
<<<<<<< HEAD
        self.update_id = '689222'
=======
        self.update_id = '689989'
>>>>>>> a0fde951
        self.sequencers = ['yesr20_analog_sequencer', 
                           'yesr20_digital_sequencer'
			  ]<|MERGE_RESOLUTION|>--- conflicted
+++ resolved
@@ -1,11 +1,7 @@
 class ConductorConfig(object):
     def __init__(self):
         self.name = '%LABRADNODE%_conductor'
-<<<<<<< HEAD
-        self.update_id = '689222'
-=======
         self.update_id = '689989'
->>>>>>> a0fde951
         self.sequencers = ['yesr20_analog_sequencer', 
                            'yesr20_digital_sequencer'
 			  ]